#!/usr/bin/env python3

import argparse
import os

import torch
from pytorch_lightning import Trainer
from pytorch_lightning.callbacks.model_checkpoint import ModelCheckpoint
from pytorch_lightning.strategies import DDPStrategy
from deepblast.trainer import DeepBLAST
from transformers import T5EncoderModel, T5Tokenizer


def main(args):


    print('args', args)
    tokenizer = T5Tokenizer.from_pretrained(
        args.pretrain_path, do_lower_case=False)
    lm = T5EncoderModel.from_pretrained(args.pretrain_path)
    if args.load_from_checkpoint is not None:
        model = DeepBLAST.load_from_checkpoint(
            args.load_from_checkpoint, lm=lm, tokenizer=tokenizer)
    else:
        model_args = vars(args)
        model_args['lm'] = lm
        model_args['tokenizer'] = tokenizer
        keys = ['batch_size',
                'hidden_dim',
                'embedding_dim',
                'epochs',
                'finetune',
                'layers',
                'dropout',
                'lm',
                'tokenizer',
                'learning_rate',
                'loss',
                'mask_gaps',
                'multitask',
                'num_workers',
                'output_directory',
                'scheduler',
                'test_pairs',
                'train_pairs',
                'valid_pairs',
                'visualization_fraction']
        model_args = {k: model_args[k] for k in keys}
        model = DeepBLAST(**model_args)
    # profiler = AdvancedProfiler()

    # initialize Model Checkpoint Saver
    checkpoint_callback = ModelCheckpoint(
        dirpath=args.output_directory,
        monitor='validation_loss',
        filename="{epoch}-{step}-{validation_loss:0.4f}",
        verbose=True
    )

    trainer = Trainer(
        max_epochs=args.epochs,
<<<<<<< HEAD
        devices=args.gpus,
=======
        devices=args.devices,
        accelerator=args.accelerator,
>>>>>>> d67d0727
        num_nodes=args.nodes,
        accumulate_grad_batches=args.grad_accum,
        gradient_clip_val=args.grad_clip,
        gradient_clip_algorithm="norm",
        precision=args.precision,
        # check_val_every_n_epoch=1,
        val_check_interval=1.0,
        fast_dev_run=False,
        strategy=DDPStrategy(find_unused_parameters=True),
        limit_train_batches=args.limit_train_batches,
        limit_val_batches=args.limit_val_batches,
        # strategy='ddp',
        # auto_scale_batch_size='power',
        # profiler=profiler,
        callbacks=[checkpoint_callback]
    )

    print('model', model)
    # model = torch.compile(model)  # pytorch2
    trainer.fit(model)
    # trainer.test()

    # In case this doesn't checkpoint
    torch.save(model.state_dict(),
               args.output_directory + '/last_ckpt.pt')


if __name__ == '__main__':
    parser = argparse.ArgumentParser(add_help=False)
    parser.add_argument('--accelerator', type=str, default=None)
    parser.add_argument('--devices', type=int, default=None)
    parser.add_argument('--grad-accum', type=int, default=1)
    parser.add_argument('--grad-clip', type=int, default=10)
    parser.add_argument('--nodes', type=int, default=1)
    parser.add_argument('--num-workers', type=int, default=1)
    parser.add_argument('--limit-train-batches', type=int, default=5000)
    parser.add_argument('--limit-val-batches', type=int, default=50)
    parser.add_argument('--precision', type=int, default=32)
    parser.add_argument('--load-from-checkpoint', type=str, default=None)
    # options include ddp_cpu, dp, ddp
    parser = DeepBLAST.add_model_specific_args(parser)
    hparams = parser.parse_args()
    main(hparams)<|MERGE_RESOLUTION|>--- conflicted
+++ resolved
@@ -44,8 +44,10 @@
                 'test_pairs',
                 'train_pairs',
                 'valid_pairs',
-                'visualization_fraction']
+                'visualization_fraction',
+                'device']
         model_args = {k: model_args[k] for k in keys}
+        model_args['device'] = args.accelerator
         model = DeepBLAST(**model_args)
     # profiler = AdvancedProfiler()
 
@@ -59,12 +61,8 @@
 
     trainer = Trainer(
         max_epochs=args.epochs,
-<<<<<<< HEAD
-        devices=args.gpus,
-=======
         devices=args.devices,
         accelerator=args.accelerator,
->>>>>>> d67d0727
         num_nodes=args.nodes,
         accumulate_grad_batches=args.grad_accum,
         gradient_clip_val=args.grad_clip,
