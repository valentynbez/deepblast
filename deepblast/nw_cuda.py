import numba
import torch
import torch.nn as nn
from numba import cuda
from math import log, exp

max_cols = 2048
float_type = numba.float32
tpb = 32  # threads per block


@cuda.jit(device=True)
def _soft_max_device(X, A):
    M = max(X[0], X[1], X[2])

    S = 0.0
    for i in range(3):
        A[i] = exp(X[i] - M)
        S += A[i]

    for i in range(3):
        A[i] /= S

    M += log(S)

    return M


@cuda.jit(device=True)
def _soft_max_hessian_product(P, Z, res):
    prod = numba.cuda.local.array(3, float_type)

    total = 0.0
    for i in range(3):
        prod[i] = P[i] * Z[i]
        total += prod[i]

    for i in range(3):
        res[i] = prod[i] - P[i] * total


@cuda.jit(device=True)
def _forward_pass_device(theta, A, Q):
    maxargs = numba.cuda.local.array(3, float_type)
    V = numba.cuda.local.array((2, max_cols), float_type)
    N, M = theta.shape

    last, curr = 0, 1
    for j in range(M + 1):
        V[last, j] = 0.0
    V[curr][0] = 0.0

    Q[-1, -1] = 1.0

    for i in range(1, N + 1):
        for j in range(1, M + 1):
            maxargs[0] = A + V[last, j]  # x
            maxargs[1] = V[last, j - 1]  # m
            maxargs[2] = A + V[curr, j - 1]  # y

            v = _soft_max_device(maxargs, Q[i, j])
            V[curr, j] = theta[i - 1, j - 1] + v

        last = curr
        curr = 1 - curr

    return V[last, M]


@cuda.jit
def _forward_pass_kernel(theta, A, Q, Vt):
    batchid = cuda.grid(1)
    if batchid < theta.shape[0]:
        Vt[batchid] = _forward_pass_device(theta[batchid], A[batchid],
                                           Q[batchid])


@cuda.jit(device=True)
def _backward_pass_device(Et, Q, E):
    m, x, y = 1, 0, 2
    n_1, m_1, _ = Q.shape
    N, M = n_1 - 2, m_1 - 2

    E[N + 1, M + 1] = Et
    for ir in range(1, N + 1):
        i = N + 1 - ir
        for jr in range(1, M + 1):
            j = M + 1 - jr
            E[i, j] = Q[i + 1, j, x] * E[i + 1, j] + \
                Q[i + 1, j + 1, m] * E[i + 1, j + 1] + \
                Q[i, j + 1, y] * E[i, j + 1]


@cuda.jit
def _backward_pass_kernel(Et, Q, E):
    batchid = cuda.grid(1)
    if batchid < Q.shape[0]:
        _backward_pass_device(Et[batchid], Q[batchid], E[batchid])


@cuda.jit(device=True)
def _adjoint_forward_pass_device(Q, Ztheta, ZA, Qd):
    Vd = numba.cuda.local.array((2, max_cols), float_type)
    maxargs = numba.cuda.local.array(3, float_type)
    N, M = Ztheta.shape
    N, M = N - 2, M - 2

    last, curr = 0, 1
    for j in range(M + 1):
        Vd[last, j] = 0.0
        Vd[curr, j] = 0.0

    for i in range(1, N + 1):
        for j in range(1, M + 1):
            maxargs[0] = ZA + Vd[last, j]  # x
            maxargs[1] = Vd[last, j - 1]  # m
            maxargs[2] = ZA + Vd[curr, j - 1]  # y
            Vd[curr, j] = Ztheta[i, j] + \
                Q[i, j, 0] * maxargs[0] + \
                Q[i, j, 1] * maxargs[1] + \
                Q[i, j, 2] * maxargs[2]
            _soft_max_hessian_product(Q[i, j], maxargs, Qd[i, j])

        last = curr
        curr = 1 - curr

    return Vd[last, M]


@cuda.jit
def _adjoint_forward_pass_kernel(Q, Ztheta, ZA, Vd, Qd):
    batchid = cuda.grid(1)
    if batchid < Q.shape[0]:
        Vd[batchid] = _adjoint_forward_pass_device(Q[batchid], Ztheta[batchid],
                                                   ZA[batchid], Qd[batchid])


@cuda.jit(device=True)
def _adjoint_backward_pass_device(E, Q, Qd, Ed):
    m, x, y = 1, 0, 2
    n_1, m_1, _ = Q.shape
    N, M = n_1 - 2, m_1 - 2

    for ir in range(1, N + 1):
        i = N + 1 - ir
        for jr in range(1, M + 1):
            j = M + 1 - jr
            Ed[i, j] = Qd[i + 1, j, x] * E[i + 1, j] + \
                Q[i + 1, j, x] * Ed[i + 1, j] + \
                Qd[i + 1, j + 1, m] * E[i + 1, j + 1] + \
                Q[i + 1, j + 1, m] * Ed[i + 1, j + 1] + \
                Qd[i, j + 1, y] * E[i, j + 1] + \
                Q[i, j + 1, y] * Ed[i, j + 1]


@cuda.jit
def _adjoint_backward_pass_kernel(E, Q, Qd, Ed):
    batchid = cuda.grid(1)
    if batchid < Q.shape[0]:
        _adjoint_backward_pass_device(E[batchid], Q[batchid], Qd[batchid],
                                      Ed[batchid])


class NeedlemanWunschFunction(torch.autograd.Function):
    @staticmethod
    def forward(ctx, theta, A, operator):
        if operator != 'softmax':
            raise NotImplementedError(
                "CUDA variant only supports 'softmax' operator")
        if theta.dtype != torch.float32:
            raise TypeError("CUDA variant only supports torch.float32 type")

        # Return both the alignment matrix
        B, N, M = theta.shape

        Q = torch.zeros((B, N + 2, M + 2, 3),
                        dtype=theta.dtype,
                        device=theta.device)
        Vt = torch.zeros((B), dtype=theta.dtype, device=theta.device)
        bpg = (B + (tpb - 1)) // tpb  # blocks per grid

<<<<<<< HEAD
        d_theta = cuda.to_device(theta.detach().cpu().numpy())
        d_A = cuda.to_device(A.detach().cpu().numpy())
        d_Q = cuda.to_device(Q.detach().cpu().numpy())
        d_Vt = cuda.to_device(Vt.detach().cpu().numpy())

        _forward_pass_kernel[tpb, bpg](d_theta, d_A, d_Q, d_Vt)
        d_Vt.copy_to_host(Vt.detach().cpu().numpy())
=======
        _forward_pass_kernel[tpb, bpg](theta.detach(), A, Q, Vt)
>>>>>>> 64edc1eb

        ctx.save_for_backward(theta, A, Q)
        ctx.others = operator
        return Vt

    @staticmethod
    def backward(ctx, Et):
        """
        Parameters
        ----------
        ctx : ?
           Some autograd context object
        Et : torch.Tensor
           Last alignment trace (scalar value)
        """
        theta, A, Q = ctx.saved_tensors
        operator = ctx.others

        E, A = NeedlemanWunschFunctionBackward.apply(theta, A, Et, Q, operator)
        return E[:, 1:-1, 1:-1], A, None, None, None


class NeedlemanWunschFunctionBackward(torch.autograd.Function):
    @staticmethod
    def forward(ctx, theta, A, Et, Q, operator):
        if operator != 'softmax':
            raise NotImplementedError(
                "CUDA variant only supports 'softmax' operator")

        B, N, M = theta.shape

        E = torch.zeros((B, N + 2, M + 2),
                        dtype=theta.dtype,
                        device=theta.device)
        bpg = (B + (tpb - 1)) // tpb  # blocks per grid

        _backward_pass_kernel[tpb, bpg](Et.detach(), Q, E)

        ctx.save_for_backward(Q, E)
        ctx.others = operator
        return E, A

    @staticmethod
    def backward(ctx, Ztheta, ZA):
        """
        Parameters
        ----------
        ctx : ?
           Some autograd context object
        Ztheta : torch.Tensor
            Derivative of theta of dimension N x M
        ZA : torch.Tensor
            Derivative of transition matrix of dimension 3 x 3
        """
        # operator = ctx.others
<<<<<<< HEAD
        d_Q, d_E  = ctx.device_arrays
=======
        Q, E = ctx.saved_tensors
>>>>>>> 64edc1eb

        B, ZN, ZM = Ztheta.shape
        bpg = (B + (tpb - 1)) // tpb  # blocks per grid

<<<<<<< HEAD
        Qd = torch.zeros((B, ZN, ZM, 3), dtype=Ztheta.dtype)
        Vtd = torch.zeros(B, dtype=Ztheta.dtype)
        Ed = torch.zeros((B, ZN, ZM), dtype=Ztheta.dtype)

        # TODO: need to figure out how to remove data bottleneck
        d_Ztheta = cuda.to_device(Ztheta.detach().cpu().numpy())
        d_ZA = cuda.to_device(ZA.detach().cpu().numpy())
        d_Vtd = cuda.to_device(Vtd.detach().cpu().numpy())
        d_Qd = cuda.to_device(Qd.detach().cpu().numpy())
        d_Ed = cuda.to_device(Ed.detach().cpu().numpy())

        _adjoint_forward_pass_kernel[tpb, bpg](d_Q, d_Ztheta, d_ZA, d_Vtd,
                                               d_Qd)
        _adjoint_backward_pass_kernel[tpb, bpg](d_E, d_Q, d_Qd, d_Ed)
=======
        Qd = torch.zeros((B, ZN, ZM, 3),
                         dtype=Ztheta.dtype,
                         device=Ztheta.device)
        Vtd = torch.zeros(B, dtype=Ztheta.dtype, device=Ztheta.device)
        Ed = torch.zeros((B, ZN, ZM), dtype=Ztheta.dtype, device=Ztheta.device)
>>>>>>> 64edc1eb

        _adjoint_forward_pass_kernel[tpb, bpg](Q, Ztheta, ZA, Vtd, Qd)
        _adjoint_backward_pass_kernel[tpb, bpg](E.detach(), Q, Qd, Ed)

        Ed = Ed[:, 1:-1, 1:-1]
        return Ed, None, Vtd, None, None, None


class NeedlemanWunschDecoder(nn.Module):
    def __init__(self, operator):
        super().__init__()
        self.operator = operator

    def forward(self, theta, A):
        return NeedlemanWunschFunction.apply(theta, A, self.operator)

    def traceback(self, grad):
        """ Computes traceback

        Parameters
        ----------
        grad : torch.Tensor
            Gradients of the alignment matrix.

        Returns
        -------
        states : list of tuple
            Indices representing matches.
        """
        m, x, y = 1, 0, 2
        N, M = grad.shape
        states = torch.zeros(max(N, M))
        i, j = N - 1, M - 1
        states = [(i, j, m)]
        max_ = -100000
        while True:
            idx = torch.Tensor([[i - 1, j], [i - 1, j - 1], [i, j - 1]]).long()
            left = max_ if i <= 0 else grad[i - 1, j]
            diag = max_ if (i <= 0 and j <= 0) else grad[i - 1, j - 1]
            upper = max_ if j <= 0 else grad[i, j - 1]
            if diag == max_ and upper == max_ and left == max_:
                break
            ij = torch.argmax(
                torch.Tensor([left, diag, upper ])
            )
            xmy = torch.Tensor([x, m, y])
            i, j = int(idx[ij][0]), int(idx[ij][1])
            s = int(xmy[ij])
            states.append((i, j, s))
        return states[::-1]


    def decode(self, theta, A):
        """ Shortcut for doing inference. """
        with torch.enable_grad():
            nll = self.forward(theta, A)
            v = torch.sum(nll)
            v_grad, _ = torch.autograd.grad(v, (theta, A), create_graph=True)
        return v_grad<|MERGE_RESOLUTION|>--- conflicted
+++ resolved
@@ -179,17 +179,7 @@
         Vt = torch.zeros((B), dtype=theta.dtype, device=theta.device)
         bpg = (B + (tpb - 1)) // tpb  # blocks per grid
 
-<<<<<<< HEAD
-        d_theta = cuda.to_device(theta.detach().cpu().numpy())
-        d_A = cuda.to_device(A.detach().cpu().numpy())
-        d_Q = cuda.to_device(Q.detach().cpu().numpy())
-        d_Vt = cuda.to_device(Vt.detach().cpu().numpy())
-
-        _forward_pass_kernel[tpb, bpg](d_theta, d_A, d_Q, d_Vt)
-        d_Vt.copy_to_host(Vt.detach().cpu().numpy())
-=======
         _forward_pass_kernel[tpb, bpg](theta.detach(), A, Q, Vt)
->>>>>>> 64edc1eb
 
         ctx.save_for_backward(theta, A, Q)
         ctx.others = operator
@@ -245,37 +235,16 @@
             Derivative of transition matrix of dimension 3 x 3
         """
         # operator = ctx.others
-<<<<<<< HEAD
-        d_Q, d_E  = ctx.device_arrays
-=======
         Q, E = ctx.saved_tensors
->>>>>>> 64edc1eb
 
         B, ZN, ZM = Ztheta.shape
         bpg = (B + (tpb - 1)) // tpb  # blocks per grid
 
-<<<<<<< HEAD
-        Qd = torch.zeros((B, ZN, ZM, 3), dtype=Ztheta.dtype)
-        Vtd = torch.zeros(B, dtype=Ztheta.dtype)
-        Ed = torch.zeros((B, ZN, ZM), dtype=Ztheta.dtype)
-
-        # TODO: need to figure out how to remove data bottleneck
-        d_Ztheta = cuda.to_device(Ztheta.detach().cpu().numpy())
-        d_ZA = cuda.to_device(ZA.detach().cpu().numpy())
-        d_Vtd = cuda.to_device(Vtd.detach().cpu().numpy())
-        d_Qd = cuda.to_device(Qd.detach().cpu().numpy())
-        d_Ed = cuda.to_device(Ed.detach().cpu().numpy())
-
-        _adjoint_forward_pass_kernel[tpb, bpg](d_Q, d_Ztheta, d_ZA, d_Vtd,
-                                               d_Qd)
-        _adjoint_backward_pass_kernel[tpb, bpg](d_E, d_Q, d_Qd, d_Ed)
-=======
         Qd = torch.zeros((B, ZN, ZM, 3),
                          dtype=Ztheta.dtype,
                          device=Ztheta.device)
         Vtd = torch.zeros(B, dtype=Ztheta.dtype, device=Ztheta.device)
         Ed = torch.zeros((B, ZN, ZM), dtype=Ztheta.dtype, device=Ztheta.device)
->>>>>>> 64edc1eb
 
         _adjoint_forward_pass_kernel[tpb, bpg](Q, Ztheta, ZA, Vtd, Qd)
         _adjoint_backward_pass_kernel[tpb, bpg](E.detach(), Q, Qd, Ed)
@@ -298,35 +267,27 @@
         Parameters
         ----------
         grad : torch.Tensor
-            Gradients of the alignment matrix.
+            Gradients of the alignment matrix of dimension N x M.
 
         Returns
         -------
         states : list of tuple
             Indices representing matches.
         """
-        m, x, y = 1, 0, 2
+        # m, x, y = 1, 0, 2
         N, M = grad.shape
         states = torch.zeros(max(N, M))
+        T = max(N, M)
         i, j = N - 1, M - 1
-        states = [(i, j, m)]
-        max_ = -100000
-        while True:
+        states = [(i, j)]
+        for t in reversed(range(T)):
             idx = torch.Tensor([[i - 1, j], [i - 1, j - 1], [i, j - 1]]).long()
-            left = max_ if i <= 0 else grad[i - 1, j]
-            diag = max_ if (i <= 0 and j <= 0) else grad[i - 1, j - 1]
-            upper = max_ if j <= 0 else grad[i, j - 1]
-            if diag == max_ and upper == max_ and left == max_:
-                break
             ij = torch.argmax(
-                torch.Tensor([left, diag, upper ])
-            )
-            xmy = torch.Tensor([x, m, y])
+                torch.Tensor(
+                    [grad[i - 1, j], grad[i - 1, j - 1], grad[i, j - 1]]))
             i, j = int(idx[ij][0]), int(idx[ij][1])
-            s = int(xmy[ij])
-            states.append((i, j, s))
+            states.append((i, j))
         return states[::-1]
-
 
     def decode(self, theta, A):
         """ Shortcut for doing inference. """
